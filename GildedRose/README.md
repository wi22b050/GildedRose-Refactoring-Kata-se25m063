--- conflicted
+++ resolved
@@ -10,11 +10,7 @@
 
 Alternatively, use the "Text-Based" tests provided in this repository. (Read more about that in the next section)
 
-<<<<<<< HEAD
-I've also set this kata up on [cyber-dojo](http://cyber-dojo.com), so you can get going really quickly for the following languages and test frameworks:
-=======
 I've also set this kata up on [cyber-dojo](http://cyber-dojo.com) for several languages, so you can get going really quickly:
->>>>>>> 14b01952
 
 - [Cucumber, Java](http://cyber-dojo.com/forker/fork/0F82D4BA89?avatar=gorilla&tag=45) - for this one I've also written some step definitions for you
 - [JUnit, Java](http://cyber-dojo.com/forker/fork/751DD02C4C?avatar=snake&tag=4)
